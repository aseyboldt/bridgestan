import ctypes
import numpy as np
import numpy.typing as npt
import os

from numpy.ctypeslib import ndpointer
from typing import List, Optional, Tuple

FloatArray = npt.NDArray[np.float64]
double_array = ndpointer(dtype=ctypes.c_double, flags=("C_CONTIGUOUS"))

__all__ = ["Bridge"]


def validate_readable(f: str) -> bool:
    """
    Raise a `FileNotFoundError` if the specified file is not readable.
    :param f: The file name.
    :raises FileNotFoundError: If the file is not found or is found and
        is not readable.
    """
    if not os.path.isfile(f) or not os.access(f, os.R_OK):
        raise FileNotFoundError("could not open file f =", f)


class Bridge:
    """
    A Bridge instance encapsulates a Stan model instantiated with data
    and provides methods to access parameter names, transforms, log
    densities, gradients, and Hessians.

    The constructor method instantiates a Stan model and sets constant
    return values.  The constructor arguments are

    :param model_lib: A path to a compiled shared object.
    :param model_data: A path to data in JSON format.
    :param seed: A pseudo random number generator seed.
    :param chain_id A unique identifier for concurrent chains of
        pseudorandom numbers.
    :raises FileNotFoundError: If `model_lib` is not readable or `model_data`
        is specified and not a path to a readable file.
    :raises RuntimeError: If there is an error instantiating the Stan model.
    """

    def __init__(
        self,
        model_lib: str,
        model_data: Optional[str] = None,
        *,
        seed: int = 1234,
        chain_id: int = 0,
    ) -> None:
        """
        Construct a Bridge object to a Stan model and data given
        constructor arguments.

        :param model_lib: A system path to compiled shared object.
        :param model_data: A system path to a JSON data file.
        :param seed: A pseudo random number generator seed.
        :param chain_id: A unique identifier for concurrent chains of
            pseudorandom numbers.
        :raises FileNotFoundError: If any of the specified files is not readable.
        :raises RuntimeError: If there is an error instantiating the
            model from C++.
        """
        validate_readable(model_lib)
        validate_readable(model_data)
        self.stanlib = ctypes.CDLL(model_lib)
        self.seed = seed
        self.chain_id = chain_id

        self._construct = self.stanlib.construct
        self._construct.restype = ctypes.c_void_p
        self._construct.argtypes = [ctypes.c_char_p, ctypes.c_uint, ctypes.c_uint]

        if model_data is None:
            model_data = ""
        self.model_rng = self._construct(
            str.encode(model_data), self.seed, self.chain_id
        )
        if not self.model_rng:
            raise RuntimeError("could not construct model RNG")

        self._name = self.stanlib.name
        self._name.restype = ctypes.c_char_p
        self._name.argtypes = [ctypes.c_void_p]

        self._param_num = self.stanlib.param_num2
        self._param_num.restype = ctypes.c_int
        self._param_num.argtypes = [ctypes.c_void_p, ctypes.c_int, ctypes.c_int]

        self._param_unc_num = self.stanlib.param_unc_num2
        self._param_unc_num.restype = ctypes.c_int
        self._param_unc_num.argtypes = [ctypes.c_void_p]

        self._param_names = self.stanlib.param_names
        self._param_names.restype = ctypes.c_char_p
        self._param_names.argtypes = [
            ctypes.c_void_p,
            ctypes.c_int,
            ctypes.c_int,
        ]

        self._param_unc_names = self.stanlib.param_unc_names
        self._param_unc_names.restype = ctypes.c_char_p
        self._param_unc_names.argtypes = [ctypes.c_void_p]

        self._param_constrain = self.stanlib.param_constrain2
        self._param_constrain.restype = int
        self._param_constrain.argtypes = [
            ctypes.c_void_p,
            ctypes.c_int,
            ctypes.c_int,
            double_array,
            double_array,
        ]

        self._param_unconstrain = self.stanlib.param_unconstrain2
        self._param_unconstrain.restype = int
        self._param_unconstrain.argtypes = [ctypes.c_void_p, double_array, double_array]

        self._param_unconstrain_json = self.stanlib.param_unconstrain_json
        self._param_unconstrain_json.restype = int
        self._param_unconstrain_json.argtypes = [
            ctypes.c_void_p,
            ctypes.c_char_p,
            double_array,
        ]

        self._log_density = self.stanlib.log_density
        self._log_density.restype = ctypes.c_int
        self._log_density.argtypes = [
            ctypes.c_void_p,
            ctypes.c_int,
            ctypes.c_int,
            double_array,
            ctypes.POINTER(ctypes.c_double),
        ]

        self._log_density_gradient = self.stanlib.log_density_gradient2
        self._log_density_gradient.restype = ctypes.c_int
        self._log_density_gradient.argtypes = [
            ctypes.c_void_p,
            ctypes.c_int,
            ctypes.c_int,
            double_array,
            ctypes.POINTER(ctypes.c_double),
            double_array,
        ]

        self._log_density_hessian = self.stanlib.log_density_hessian
        self._log_density_hessian.restype = int
        self._log_density_hessian.argtypes = [
            ctypes.c_void_p,
            ctypes.c_int,
            ctypes.c_int,
            double_array,
            ctypes.POINTER(ctypes.c_double),
            double_array,
            double_array,
        ]

        self._destruct = self.stanlib.destruct
        self._destruct.restype = int
        self._destruct.argtypes = [ctypes.c_void_p]

    def __del__(self) -> None:
        """
        Destroy the Stan model and free memory.
        """
        self._destruct(self.model_rng)

    def name(self) -> str:
<<<<<<< HEAD
        """
        Return the name of the Stan model.

        :return: The name of Stan model.
        """
        return self._name()
=======
        return self._name(self.model_rng).decode('utf-8')
>>>>>>> 6afcf345

    def param_num(self, *, include_tp: bool = False, include_gq: bool = False) -> int:
        """
        Return the number of parameters, including transformed
        parameters and/or generated quantities as indicated.

        :param include_tp: `True` to include the transformed parameters.
        :param include_gq: `True` to include the generated quantities.
        :return: The number of parameters.
        """
        return self._param_num(self.model_rng, int(include_tp), int(include_gq))

    def param_unc_num(self) -> int:
        """
        Return the number of unconstrained parameters.

        :return: The number of unconstrained parameters.
        """
        return self._param_unc_num(self.model_rng)

    def param_names(
        self, *, include_tp: bool = False, include_gq: bool = False
    ) -> List[str]:
        """
        Return the indexed names of the parameters, including transformed
        parameters and/or generated quantities as indicated.  For
        containers, indexes are separated by periods (`.`).
        For example, the scalar `a` has
        indexed name `a`, the vector entry `a[1]` has indexed name `a.1`
        and the matrix entry `a[2, 3]` has indexed name `a.2.3`.
        Parameter order of the output is column major for matrices and
        row major for arrays.

        :param include_tp: `True` to include transformed parameters.
        :param include_gq: `True` to include generated quantities.
        :return: The indexed names of the parameters.
        """
        return (
            self._param_names(self.model_rng, int(include_tp), int(include_gq))
            .decode("utf-8")
            .split(",")
        )

    def param_unc_names(self) -> List[str]:
        """
        Return the indexed names of the unconstrained parameters.
        For example, a scalar unconstrained parameter `b` has indexed
        name `b` and a vector entry `b[3]` has indexed name `b.3`.

        :return: The indexed names of the unconstrained parameters.
        """
        return self._param_unc_names(self.model_rng).decode("utf-8").split(",")

    def param_constrain(
        self,
        theta_unc: FloatArray,
        *,
        include_tp: bool,
        include_gq: bool,
        out: Optional[FloatArray] = None,
    ) -> FloatArray:
        """
        Return the constrained parameters derived from the specified
        unconstrained parameters as an array, optionally including the
        transformed parameters and/or generated quantitities as specified.
        Including generated quantities uses the PRNG and may update its state.
        Setting `out` avoids allocation of a new array for the return value.

        :param theta_unc: Unconstrained parameter array.
        :param include_tp: `True` to include transformed parameters.
        :param include_gq: `True` to include generated quantities.
        :param out: A location into which the result is stored.  If
            provided, it must have shape `(D, )`, where `D` is the number of
            constrained parameters.  If not provided or `None`, a freshly
            allocated array is returned.
        :return: The constrained parameter array.
        :raises ValueError: If `out` is specified and is not the same
            shape as the return.
        :raises RuntimeError: If the C++ Stan model throws an exception.
        """
        dims = self.param_num(include_tp=include_tp, include_gq=include_gq)
        if out is None:
            out = np.zeros(dims)
        elif out.size != dims:
            raise ValueError(
                "Error: out must be same size as number of constrained parameters"
            )
        rc = self._param_constrain(
            self.model_rng, int(include_tp), int(include_gq), theta_unc, out
        )
        if rc:
            raise RuntimeError(
                "param_constrain failed on C++ side; see stderr for messages"
            )
        return out

    def param_unconstrain(
        self, theta: FloatArray, *, out: Optional[FloatArray] = None
    ) -> FloatArray:
        """
        Return the unconstrained parameters derived from the specified
        constrained parameters.  Setting `out` avoids allocation of a
        new array for the return value.

        :param theta: Constrained parameter array.
        :param out: A location into which the result is stored.  If
            provided, it must have shape `(D, )`, where `D` is the number of
            unconstrained parameters.  If not provided or `None`, a freshly
            allocated array is returned.
        :raises ValueError: If `out` is specified and is not the same
            shape as the return.
        :raises RuntimeError: If the C++ Stan model throws an exception.
        """
        dims = self.param_unc_num()
        if out is None:
            out = np.zeros(shape=dims)
        elif out.size != dims:
            raise ValueError(
                f"out size = {out.size} != unconstrained params size = {dims}"
            )
        rc = self._param_unconstrain(self.model_rng, theta, out)
        if rc:
            raise RuntimeError(
                "param_unconstrain failed on C++ side; see stderr for messages"
            )
        return out

    def param_unconstrain_json(
        self, theta_json: str, *, out: Optional[FloatArray] = None
    ) -> FloatArray:
        """
        Return an array of the unconstrained parameters derived from the
        specified JSON formatted data.  See the *CmdStan Reference
        Manual* for the schema definition used.

        :param theta_json: The JSON encoded constrained parameters.
        :param out: A location into which the result is stored.  If
            provided, it must have shape `(D, )`, where `D` is the number of
            unconstrained parameters.  If not provided or `None`, a freshly
            allocated array is returned.
        :return: The unconstrained parameter array.
        :raises ValueError: If `out` is specified and is not the same
            shape as the return value.
        :raises RuntimeError: If the C++ Stan model throws an exception.
        """
        dims = self.param_unc_num()
        if out is None:
            out = np.zeros(shape=dims)
        elif out.size != dims:
            raise ValueError(
                f"out size = {out.size} != unconstrained params size = {dims}"
            )
        chars = theta_json.encode("UTF-8")
        rc = self._param_unconstrain_json(self.model_rng, chars, out)
        if rc:
<<<<<<< HEAD
            raise RutimeError(
                "param_unconstrain_json failed on C++ side; see stderr for messages"
            )
=======
            raise RuntimeError("param_unconstrain_json failed on C++ side; see stderr for messages")
>>>>>>> 6afcf345
        return out

    def log_density(
        self,
        theta_unc: FloatArray,
        *,
        propto: bool = True,
        jacobian: bool = True,
    ) -> float:
        """
        Return the log density of the specified unconstrained
        parameters, dropping constant terms that do not depend on the
        parameters if `propto` is `True` and including change of
        variables terms for constrained parameters if `jacobian` is `True`.

        :param theta_unc: Unconstrained parameter array.
        :param propto: `True` if constant terms should be dropped from the log density.
        :param jacobian: `True` if change-of-variables terms for
            constrained parameters should be included in the log density.
        :return: The log density.
        :raises RuntimeError: If the C++ Stan model throws an exception.
        """
        lp = ctypes.pointer(ctypes.c_double())
        rc = self._log_density(
            self.model_rng, int(propto), int(jacobian), theta_unc, lp
        )
        if rc:
            raise RuntimeError(
                "C++ exception in log_density(); see stderr for messages"
            )
        return lp.contents.value

    def log_density_gradient(
        self,
        theta_unc: FloatArray,
        *,
        propto: bool = True,
        jacobian: bool = True,
        out: Optional[FloatArray] = None,
    ) -> Tuple[float, FloatArray]:
        """
        Return a tuple of the log density and gradient of the specified
        unconstrained parameters, dropping constant terms that do not depend
        on the parameters if `propto` is `True` and including change of
        variables terms for constrained parameters if `jacobian`
        is `True`.

        :param theta_unc: Unconstrained parameter array.
        :param propto: `True` if constant terms should be dropped from the log density.
        :param jacobian: `True` if change-of-variables terms for
            constrained parameters should be included in the log density.
        :param out: A location into which the gradient is stored.  If
            provided, it must have shape `(D, )` where `D` is the number
            of parameters.  If not provided, a freshly allocated array
            is returned.
        :return: A tuple consisting of log density and gradient.
        :raises ValueError: If `out` is specified and is not the same
            shape as the gradient.
        :raises RuntimeError: If the C++ Stan model throws an exception.
        """
        dims = self.param_unc_num()
        if out is None:
            out = np.zeros(shape=dims)
        elif out.size != dims:
            raise ValueError(f"out size = {out.size} != params size = {dims}")
        lp = ctypes.pointer(ctypes.c_double())
        rc = self._log_density_gradient(
            self.model_rng, int(propto), int(jacobian), theta_unc, lp, out
        )
        if rc:
            raise RuntimeError(
                "C++ exception in log_density_gradient(); see stderr for messages"
            )
        return lp.contents.value, out

    def log_density_hessian(
        self,
        theta_unc: FloatArray,
        *,
        propto: bool = True,
        jacobian: bool = True,
        out_grad: Optional[FloatArray] = None,
        out_hess: Optional[FloatArray] = None,
    ) -> Tuple[float, FloatArray, FloatArray]:
        """
        Return a tuple of the log density, gradient, and Hessian of the
        specified unconstrained parameters, dropping constant terms that do
        not depend on the parameters if `propto` is `True` and including
        change of variables terms for constrained parameters if
        `jacobian` is `True`.

        :param theta_unc: Unconstrained parameter array.
        :param propto: `True` if constant terms should be dropped from the log density.
        :param jacobian: `True` if change-of-variables terms for
            constrained parameters should be included in the log density.
        :param out_grad: A location into which the gradient is stored.  If
            provided, it must have shape `(D, )` where `D` is the number
            of parameters.  If not provided, a freshly allocated array
            is returned.
        :param out_hess: A location into which the Hessian is stored. If
            provided, it must have shape `(D, D)`, where `D` is the
            number of parameters.  If not provided, a freshly allocated
            array is returned.
        :return: A tuple consisting of the log density, gradient, and Hessian.
        :raises ValueError: If `out_grad` is specified and is not the
            same shape as the gradient or if `out_hess` is specified and it
            is not the same shape as the Hessian.
        :raises RuntimeError: If the C++ Stan model throws an exception.
        """
        dims = self.param_unc_num()
        if out_grad is None:
            out_grad = np.zeros(shape=dims)
        elif out_grad.shape != (dims,):
            raise ValueError(f"out_grad size = {out_grad.size} != params size = {dims}")
        hess_size = dims * dims
        if out_hess is None:
            out_hess = np.zeros(shape=hess_size)
        elif out_hess.shape != (dims, dims):
            raise ValueError(
                f"out_hess size = {out_hess.size} != params size^2 = {hess_size}"
            )
        lp = ctypes.pointer(ctypes.c_double())
        rc = self._log_density_hessian(
            self.model_rng,
            int(propto),
            int(jacobian),
            theta_unc,
            lp,
            out_grad,
            out_hess,
        )
        if rc:
            raise RuntimeError(
                "C++ exception in log_density_hessian(); see stderr for messages"
            )
        out_hess = out_hess.reshape(dims, dims)
        return lp.contents.value, out_grad, out_hess<|MERGE_RESOLUTION|>--- conflicted
+++ resolved
@@ -171,16 +171,12 @@
         self._destruct(self.model_rng)
 
     def name(self) -> str:
-<<<<<<< HEAD
         """
         Return the name of the Stan model.
 
         :return: The name of Stan model.
         """
-        return self._name()
-=======
         return self._name(self.model_rng).decode('utf-8')
->>>>>>> 6afcf345
 
     def param_num(self, *, include_tp: bool = False, include_gq: bool = False) -> int:
         """
@@ -336,13 +332,9 @@
         chars = theta_json.encode("UTF-8")
         rc = self._param_unconstrain_json(self.model_rng, chars, out)
         if rc:
-<<<<<<< HEAD
             raise RutimeError(
                 "param_unconstrain_json failed on C++ side; see stderr for messages"
             )
-=======
-            raise RuntimeError("param_unconstrain_json failed on C++ side; see stderr for messages")
->>>>>>> 6afcf345
         return out
 
     def log_density(
